#![no_std]
#![warn(
    missing_docs,
    missing_debug_implementations,
    trivial_casts,
    trivial_numeric_casts
)]
#![deny(unsafe_code)]

//! This crate provides no_std compatible MD5 hashing without dependencies, written in safe Rust.
//!
//! The crate consists of a [`MD5Hasher`] type which takes in data using the [digest] method and then hashes it using
//! the MD5 algorithm. Once all the data has been "digested" using the [digest] method the [finish] method returns a [`MD5Digest`] type representing
//! the result of the hash.
//!
//! ## Examples
//!
//! A MD5Hasher instance can be created and [digest] can be called repeatedly for disjointed slices.
//! ```
//! use md5hash::MD5Hasher;
//!
//! let mut hasher = MD5Hasher::new();
//! hasher.digest(&"message");
//! hasher.digest(&" ");
//! hasher.digest(&"digest");           // f96b697d7cb7938d525a2f31aaf161d0
//! assert_eq!(hasher.finish().as_ref(), &[0xf9,0x6b,0x69,0x7d,0x7c,0xb7,0x93,0x8d,
//!                                        0x52,0x5a,0x2f,0x31,0xaa,0xf1,0x61,0xd0]);
//! ```
//!
//! Or the [hash] function can be used as a convenience function to hash a single slice.
//! ```
//! use md5hash::MD5Hasher;
//!
//! assert_eq!(MD5Hasher::hash(&"message digest").as_ref(), // f96b697d7cb7938d525a2f31aaf161d0
//!     &[0xf9,0x6b,0x69,0x7d,0x7c,0xb7,0x93,0x8d,
//!       0x52,0x5a,0x2f,0x31,0xaa,0xf1,0x61,0xd0]);
//! ```
//!
//! ## Security
//! MD5 is a broken hashing algorithm, and should not be used for anything that requires any kind of security.
//! It is also not recommended to be used for new systems even if security is not a concern.
//! Instead this hash should only be used for situations that requires specifically MD5, such as legacy systems.
//!
//! [finish]: MD5Hasher::finish
//! [digest]: MD5Hasher::digest
//! [hash]: MD5Hasher::hash

use core::fmt;

const PADDING: [u8; 64] = [
    0x80, 0, 0, 0, 0, 0, 0, 0, 0, 0, 0, 0, 0, 0, 0, 0, 0, 0, 0, 0, 0, 0, 0, 0, 0, 0, 0, 0, 0, 0, 0,
    0, 0, 0, 0, 0, 0, 0, 0, 0, 0, 0, 0, 0, 0, 0, 0, 0, 0, 0, 0, 0, 0, 0, 0, 0, 0, 0, 0, 0, 0, 0, 0,
    0,
];

/// The main hashing type.
///
/// It takes in a slice of [u8] bytes or any type that implements [AsRef] for a slice of [u8], using the [digest] method.
/// When all data has been inputted using the [digest] method the [finish] method returns the final hash result as a [`MD5Digest`] type.
///
/// Alternatively the [hash] function can be used as convenient way to hash a single slice.
///
/// [finish]: MD5Hasher::finish
/// [digest]: MD5Hasher::digest
/// [hash]: MD5Hasher::hash
#[derive(Debug, Clone, PartialEq, Eq, PartialOrd, Ord, Hash)]
pub struct MD5Hasher {
    message_len: u64,
    state: [u32; 4],
    buffer: [u8; 64],
}

impl MD5Hasher {
<<<<<<< HEAD
    /// Creates a new [`MD5Hasher`] instance.
=======
    /// Creates a new [`MD5Hasher`] instance
    #[inline(always)]
>>>>>>> 560b5333
    pub const fn new() -> Self {
        Self {
            message_len: 0,
            state: [0x67452301, 0xefcdab89, 0x98badcfe, 0x10325476],
            buffer: [0; 64],
        }
    }

    /// Reads the input slice of bytes and hashes them once there is enough bytes.
    ///
    /// The bytes are copied into a buffer in chunks of 64 bytes, and is then hashed.
    /// If there is not 64 bytes available the copied bytes are kept until they can be hashed.
    #[inline(always)]
    pub fn digest(&mut self, bytes: &impl AsRef<[u8]>) {
        self.digest_inner(bytes.as_ref());
    }

    /// Runs the final hashing and returns the result as a [`MD5Digest`] instance.
    pub fn finish(mut self) -> MD5Digest {
        self.pad_buffer();
        self.append_length();
        self.hash_buffer();

        self.buffer.zero();

        let mut buf = [0u8; 16];
        buf.iter_mut()
            .zip(self.state.iter().flat_map(|s| s.to_le_bytes()))
            .for_each(|(buf, state)| {
                *buf = state;
            });
        MD5Digest { buf }
    }

    /// Hashes the slice and returns the result as a [`MD5Digest`].
    ///
    /// This is a convenience function equivalent to creating a MD5Hasher, calling [MD5Hasher::digest] once, then calling [MD5Hasher::finish].
    pub fn hash(bytes: &impl AsRef<[u8]>) -> MD5Digest {
        let mut hasher = MD5Hasher::new();
        hasher.digest(bytes);
        hasher.finish()
    }

    #[inline(always)]
    /// Returns how many bytes of the internal buffer has been filled.
    ///
    /// This method assumes that the buffer filled length is always related to the original message length.
    const fn buffer_fill_len(&self) -> usize {
        (self.message_len % 64) as usize
    }

    #[allow(unused_assignments)]
    #[inline(always)]
    fn hash_buffer(&mut self) {
        let mut x = U8ToU32Converter::new(&self.buffer)
            .next()
            .expect("Internal buffer always contains 64 bytes.");
        digest_buffer(x, &mut self.state);

        x.zero();
    }

    #[inline(always)]
    fn pad_buffer(&mut self) {
        match self.buffer_fill_len() {
            i @ 0..=55 => {
                self.buffer[i..56].copy_from_slice(&PADDING[..(64 - 8 - i)]);
            }

            i @ _ => {
                self.buffer[i..64].copy_from_slice(&PADDING[..(64 - i)]);
                self.hash_buffer();
                self.buffer[..56].copy_from_slice(&PADDING[1..57]);
            }
        }
    }

    #[inline(always)]
    fn append_length(&mut self) {
        self.buffer[56..].copy_from_slice(&(self.message_len << 3).to_le_bytes());
    }

    #[inline(always)]
    fn digest_inner(&mut self, mut bytes: &[u8]) {
        while !bytes.is_empty() {
            let len = self.buffer_fill_len();
            if bytes.len() >= 64 && len % 64 == 0 {
                let tmp_buffer_len = bytes.len() - (bytes.len() % 64);
                let converter = U8ToU32Converter::new(&bytes[..tmp_buffer_len]);
                for buf in converter {
                    digest_buffer(buf, &mut self.state);
                }
                self.message_len = self.message_len.wrapping_add(tmp_buffer_len as u64);
                bytes = &bytes[tmp_buffer_len..];
            } else {
                let min = core::cmp::min(64 - len, bytes.len());
                self.buffer[len..(len + min)].copy_from_slice(&bytes[..min]);

                self.message_len = self.message_len.wrapping_add(min as u64);

                if self.buffer_fill_len() == 0 {
                    self.hash_buffer();
                }
                bytes = &bytes[min..];
            }
        }
    }
}

impl Default for MD5Hasher {
    #[inline(always)]
    fn default() -> Self {
        Self::new()
    }
}

#[inline(always)]
fn digest_buffer(x: [u32; 16], state: &mut [u32; 4]) {
    let [mut a, mut b, mut c, mut d] = state;

    // Round 1
    const S11: u32 = 7;
    const S12: u32 = 12;
    const S13: u32 = 17;
    const S14: u32 = 22;

    ff(&mut a, b, c, d, x[0], S11, 0xd76aa478); /* 1 */
    ff(&mut d, a, b, c, x[1], S12, 0xe8c7b756); /* 2 */
    ff(&mut c, d, a, b, x[2], S13, 0x242070db); /* 3 */
    ff(&mut b, c, d, a, x[3], S14, 0xc1bdceee); /* 4 */
    ff(&mut a, b, c, d, x[4], S11, 0xf57c0faf); /* 5 */
    ff(&mut d, a, b, c, x[5], S12, 0x4787c62a); /* 6 */
    ff(&mut c, d, a, b, x[6], S13, 0xa8304613); /* 7 */
    ff(&mut b, c, d, a, x[7], S14, 0xfd469501); /* 8 */
    ff(&mut a, b, c, d, x[8], S11, 0x698098d8); /* 9 */
    ff(&mut d, a, b, c, x[9], S12, 0x8b44f7af); /* 10 */
    ff(&mut c, d, a, b, x[10], S13, 0xffff5bb1); /* 11 */
    ff(&mut b, c, d, a, x[11], S14, 0x895cd7be); /* 12 */
    ff(&mut a, b, c, d, x[12], S11, 0x6b901122); /* 13 */
    ff(&mut d, a, b, c, x[13], S12, 0xfd987193); /* 14 */
    ff(&mut c, d, a, b, x[14], S13, 0xa679438e); /* 15 */
    ff(&mut b, c, d, a, x[15], S14, 0x49b40821); /* 16 */

    // Round 2
    const S21: u32 = 5;
    const S22: u32 = 9;
    const S23: u32 = 14;
    const S24: u32 = 20;

    gg(&mut a, b, c, d, x[1], S21, 0xf61e2562); /* 17 */
    gg(&mut d, a, b, c, x[6], S22, 0xc040b340); /* 18 */
    gg(&mut c, d, a, b, x[11], S23, 0x265e5a51); /* 19 */
    gg(&mut b, c, d, a, x[0], S24, 0xe9b6c7aa); /* 20 */
    gg(&mut a, b, c, d, x[5], S21, 0xd62f105d); /* 21 */
    gg(&mut d, a, b, c, x[10], S22, 0x2441453); /* 22 */
    gg(&mut c, d, a, b, x[15], S23, 0xd8a1e681); /* 23 */
    gg(&mut b, c, d, a, x[4], S24, 0xe7d3fbc8); /* 24 */
    gg(&mut a, b, c, d, x[9], S21, 0x21e1cde6); /* 25 */
    gg(&mut d, a, b, c, x[14], S22, 0xc33707d6); /* 26 */
    gg(&mut c, d, a, b, x[3], S23, 0xf4d50d87); /* 27 */
    gg(&mut b, c, d, a, x[8], S24, 0x455a14ed); /* 28 */
    gg(&mut a, b, c, d, x[13], S21, 0xa9e3e905); /* 29 */
    gg(&mut d, a, b, c, x[2], S22, 0xfcefa3f8); /* 30 */
    gg(&mut c, d, a, b, x[7], S23, 0x676f02d9); /* 31 */
    gg(&mut b, c, d, a, x[12], S24, 0x8d2a4c8a); /* 32 */

    // Round 3
    const S31: u32 = 4;
    const S32: u32 = 11;
    const S33: u32 = 16;
    const S34: u32 = 23;

    hh(&mut a, b, c, d, x[5], S31, 0xfffa3942); /* 33 */
    hh(&mut d, a, b, c, x[8], S32, 0x8771f681); /* 34 */
    hh(&mut c, d, a, b, x[11], S33, 0x6d9d6122); /* 35 */
    hh(&mut b, c, d, a, x[14], S34, 0xfde5380c); /* 36 */
    hh(&mut a, b, c, d, x[1], S31, 0xa4beea44); /* 37 */
    hh(&mut d, a, b, c, x[4], S32, 0x4bdecfa9); /* 38 */
    hh(&mut c, d, a, b, x[7], S33, 0xf6bb4b60); /* 39 */
    hh(&mut b, c, d, a, x[10], S34, 0xbebfbc70); /* 40 */
    hh(&mut a, b, c, d, x[13], S31, 0x289b7ec6); /* 41 */
    hh(&mut d, a, b, c, x[0], S32, 0xeaa127fa); /* 42 */
    hh(&mut c, d, a, b, x[3], S33, 0xd4ef3085); /* 43 */
    hh(&mut b, c, d, a, x[6], S34, 0x4881d05); /* 44 */
    hh(&mut a, b, c, d, x[9], S31, 0xd9d4d039); /* 45 */
    hh(&mut d, a, b, c, x[12], S32, 0xe6db99e5); /* 46 */
    hh(&mut c, d, a, b, x[15], S33, 0x1fa27cf8); /* 47 */
    hh(&mut b, c, d, a, x[2], S34, 0xc4ac5665); /* 48 */

    // Round 4
    const S41: u32 = 6;
    const S42: u32 = 10;
    const S43: u32 = 15;
    const S44: u32 = 21;

    ii(&mut a, b, c, d, x[0], S41, 0xf4292244); /* 49 */
    ii(&mut d, a, b, c, x[7], S42, 0x432aff97); /* 50 */
    ii(&mut c, d, a, b, x[14], S43, 0xab9423a7); /* 51 */
    ii(&mut b, c, d, a, x[5], S44, 0xfc93a039); /* 52 */
    ii(&mut a, b, c, d, x[12], S41, 0x655b59c3); /* 53 */
    ii(&mut d, a, b, c, x[3], S42, 0x8f0ccc92); /* 54 */
    ii(&mut c, d, a, b, x[10], S43, 0xffeff47d); /* 55 */
    ii(&mut b, c, d, a, x[1], S44, 0x85845dd1); /* 56 */
    ii(&mut a, b, c, d, x[8], S41, 0x6fa87e4f); /* 57 */
    ii(&mut d, a, b, c, x[15], S42, 0xfe2ce6e0); /* 58 */
    ii(&mut c, d, a, b, x[6], S43, 0xa3014314); /* 59 */
    ii(&mut b, c, d, a, x[13], S44, 0x4e0811a1); /* 60 */
    ii(&mut a, b, c, d, x[4], S41, 0xf7537e82); /* 61 */
    ii(&mut d, a, b, c, x[11], S42, 0xbd3af235); /* 62 */
    ii(&mut c, d, a, b, x[2], S43, 0x2ad7d2bb); /* 63 */
    ii(&mut b, c, d, a, x[9], S44, 0xeb86d391); /* 64 */

    state[0] = state[0].wrapping_add(a);
    state[1] = state[1].wrapping_add(b);
    state[2] = state[2].wrapping_add(c);
    state[3] = state[3].wrapping_add(d);
}

#[inline(always)]
fn rotate(x: u32, n: u32) -> u32 {
    (x << n) | (x >> (32 - n))
}

#[inline(always)]
fn f(x: u32, y: u32, z: u32) -> u32 {
    // Alternative F function from https://www.zorinaq.com/papers/md5-amd64.html
    ((y ^ z) & x) ^ z
}

#[inline(always)]
fn ff(a: &mut u32, b: u32, c: u32, d: u32, k: u32, s: u32, i: u32) {
    *a = b.wrapping_add(rotate(
        a.wrapping_add(f(b, c, d)).wrapping_add(k).wrapping_add(i),
        s,
    ))
}

#[inline(always)]
fn g(x: u32, y: u32, z: u32) -> u32 {
    (x & z) | (y & (!z))
}

#[inline(always)]
fn gg(a: &mut u32, b: u32, c: u32, d: u32, k: u32, s: u32, i: u32) {
    *a = b.wrapping_add(rotate(
        a.wrapping_add(g(b, c, d)).wrapping_add(k).wrapping_add(i),
        s,
    ))
}

#[inline(always)]
fn h(x: u32, y: u32, z: u32) -> u32 {
    x ^ y ^ z
}

#[inline(always)]
fn hh(a: &mut u32, b: u32, c: u32, d: u32, k: u32, s: u32, i: u32) {
    *a = b.wrapping_add(rotate(
        a.wrapping_add(h(b, c, d)).wrapping_add(k).wrapping_add(i),
        s,
    ))
}

#[inline(always)]
fn i(x: u32, y: u32, z: u32) -> u32 {
    y ^ (x | (!z))
}

#[inline(always)]
fn ii(a: &mut u32, b: u32, c: u32, d: u32, k: u32, s: u32, iv: u32) {
    *a = b.wrapping_add(rotate(
        a.wrapping_add(i(b, c, d)).wrapping_add(k).wrapping_add(iv),
        s,
    ))
}

struct U8ToU32Converter<'a> {
    bytes: &'a [u8],
}

impl<'a> U8ToU32Converter<'a> {
    #[inline(always)]
    fn new(bytes: &'a [u8]) -> Self {
        assert!(bytes.len() % 64 == 0);
        Self { bytes: bytes }
    }
}

impl<'a> Iterator for U8ToU32Converter<'a> {
    type Item = [u32; 16];

    #[inline(always)]
    fn next(&mut self) -> Option<Self::Item> {
        assert!(self.bytes.len() % 64 == 0);
        if self.bytes.len() >= 64 {
            let mut x = [0u32; 16];
            x.iter_mut()
                .zip(self.bytes.chunks_exact(4))
                .for_each(|(x_inner, buffer_chunk)| {
                    *x_inner = u32::from_le_bytes([
                        buffer_chunk[0],
                        buffer_chunk[1],
                        buffer_chunk[2],
                        buffer_chunk[3],
                    ]);
                });
            self.bytes = &self.bytes[64..];
            Some(x)
        } else {
            None
        }
    }
}

/// The hash result given by the [`MD5Hasher`] type after calling the [finish] method.
///
/// This type can be turned into a `[u8; 16]` using the [`From`] trait, or can be turned into a
/// `&[u8]` using the [`AsRef`] trait.
///
/// [finish]: MD5Hasher::finish
/// [digest]: MD5Hasher::digest
#[derive(Clone, Copy, PartialEq, Eq, PartialOrd, Ord, Hash)]
pub struct MD5Digest {
    buf: [u8; 16],
}

impl fmt::Debug for MD5Digest {
    fn fmt(&self, f: &mut core::fmt::Formatter<'_>) -> core::fmt::Result {
        fmt::LowerHex::fmt(self, f)
    }
}

impl fmt::LowerHex for MD5Digest {
    fn fmt(&self, f: &mut fmt::Formatter<'_>) -> fmt::Result {
        for i in &self.buf {
            write!(f, "{:02x}", i)?
        }
        Ok(())
    }
}

impl fmt::UpperHex for MD5Digest {
    fn fmt(&self, f: &mut fmt::Formatter<'_>) -> fmt::Result {
        for i in &self.buf {
            write!(f, "{:02X}", i)?
        }
        Ok(())
    }
}

impl AsRef<[u8]> for MD5Digest {
    fn as_ref(&self) -> &[u8] {
        &self.buf
    }
}

impl From<MD5Digest> for [u8; 16] {
    fn from(value: MD5Digest) -> Self {
        value.buf
    }
}

trait ZeroBuffer {
    fn zero(&mut self);
}

macro_rules! zerobuffer {
    ($int:ty) => {
        impl<const N: usize> ZeroBuffer for [$int; N] {
            fn zero(&mut self) {
                *self = [0; N];
            }
        }
    };
}

zerobuffer!(u8);
zerobuffer!(u32);

#[cfg(test)]
mod tests {
    use super::*;
    #[test]
    fn test() {
        let inputs = [
            "",
            "a",
            "abc",
            "message digest",
            "abcdefghijklmnopqrstuvwxyz",
            "ABCDEFGHIJKLMNOPQRSTUVWXYZabcdefghijklmnopqrstuvwxyz0123456789",
            "12345678901234567890123456789012345678901234567890123456789012345678901234567890",
        ];

        let results = [
            [
                212u8, 29, 140, 217, 143, 0, 178, 4, 233, 128, 9, 152, 236, 248, 66, 126,
            ], // d41d8cd98f00b204e9800998ecf8427e
            [
                12, 193, 117, 185, 192, 241, 182, 168, 49, 195, 153, 226, 105, 119, 38, 97,
            ], // 0cc175b9c0f1b6a831c399e269772661
            [
                144, 1, 80, 152, 60, 210, 79, 176, 214, 150, 63, 125, 40, 225, 127, 114,
            ], // 900150983cd24fb0d6963f7d28e17f72
            [
                249, 107, 105, 125, 124, 183, 147, 141, 82, 90, 47, 49, 170, 241, 97, 208,
            ], // f96b697d7cb7938d525a2f31aaf161d0
            [
                195, 252, 211, 215, 97, 146, 228, 0, 125, 251, 73, 108, 202, 103, 225, 59,
            ], // c3fcd3d76192e4007dfb496cca67e13b
            [
                209, 116, 171, 152, 210, 119, 217, 245, 165, 97, 28, 44, 159, 65, 157, 159,
            ], // d174ab98d277d9f5a5611c2c9f419d9f
            [
                87, 237, 244, 162, 43, 227, 201, 85, 172, 73, 218, 46, 33, 7, 182, 122,
            ], // 57edf4a22be3c955ac49da2e2107b67a
        ];

        inputs.iter().zip(results).for_each(|(i, r)| {
            let mut hasher = MD5Hasher::new();
            hasher.digest(i);
            assert_eq!(hasher.finish().as_ref(), r);
        });
    }
}<|MERGE_RESOLUTION|>--- conflicted
+++ resolved
@@ -71,12 +71,8 @@
 }
 
 impl MD5Hasher {
-<<<<<<< HEAD
     /// Creates a new [`MD5Hasher`] instance.
-=======
-    /// Creates a new [`MD5Hasher`] instance
-    #[inline(always)]
->>>>>>> 560b5333
+    #[inline(always)]
     pub const fn new() -> Self {
         Self {
             message_len: 0,
